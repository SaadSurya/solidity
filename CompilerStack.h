/*
	This file is part of cpp-ethereum.

	cpp-ethereum is free software: you can redistribute it and/or modify
	it under the terms of the GNU General Public License as published by
	the Free Software Foundation, either version 3 of the License, or
	(at your option) any later version.

	cpp-ethereum is distributed in the hope that it will be useful,
	but WITHOUT ANY WARRANTY; without even the implied warranty of
	MERCHANTABILITY or FITNESS FOR A PARTICULAR PURPOSE.  See the
	GNU General Public License for more details.

	You should have received a copy of the GNU General Public License
	along with cpp-ethereum.  If not, see <http://www.gnu.org/licenses/>.
*/
/**
 * @author Christian <c@ethdev.com>
 * @date 2014
 * Full-stack compiler that converts a source code string to bytecode.
 */

#pragma once

#include <ostream>
#include <string>
#include <memory>
#include <boost/noncopyable.hpp>
#include <libdevcore/Common.h>

namespace dev {
namespace solidity {

// forward declarations
class Scanner;
class SourceUnit;
class Compiler;
class GlobalContext;
<<<<<<< HEAD
class ContractDefinition;
=======
class InterfaceHandler;

enum DocumentationType: unsigned short
{
	NATSPEC_USER = 1,
	NATSPEC_DEV,
	ABI_INTERFACE
};
>>>>>>> c8f96589

/**
 * Easy to use and self-contained Solidity compiler with as few header dependencies as possible.
 * It holds state and can be used to either step through the compilation stages (and abort e.g.
 * before compilation to bytecode) or run the whole compilation in one call.
 */
class CompilerStack: boost::noncopyable
{
public:
<<<<<<< HEAD
	CompilerStack(): m_parseSuccessful(false) {}
	/// Adds a source object (e.g. file) to the parser. After this, parse has to be called again.
	void addSource(std::string const& _name, std::string const& _content);
=======
	CompilerStack();
	void reset() {  *this = CompilerStack(); }
>>>>>>> c8f96589
	void setSource(std::string const& _sourceCode);
	/// Parses all source units that were added
	void parse();
	/// Sets the given source code as the only source unit and parses it.
	void parse(std::string const& _sourceCode);
	/// Returns a list of the contract names in the sources.
	std::vector<std::string> getContractNames();

	/// Compiles the source units that were prevously added and parsed.
	void compile(bool _optimize = false);
	/// Parses and compiles the given source code.
	/// @returns the compiled bytecode
	bytes const& compile(std::string const& _sourceCode, bool _optimize = false);

	bytes const& getBytecode(std::string const& _contractName = "");
	/// Streams a verbose version of the assembly to @a _outStream.
	/// Prerequisite: Successful compilation.
	void streamAssembly(std::ostream& _outStream, std::string const& _contractName = "");

	/// Returns a string representing the contract interface in JSON.
	/// Prerequisite: Successful call to parse or compile.
<<<<<<< HEAD
	std::string const& getInterface(std::string const& _contractName = "");
=======
	std::string const& getInterface();
	/// Returns a string representing the contract's documentation in JSON.
	/// Prerequisite: Successful call to parse or compile.
	/// @param type The type of the documentation to get.
	/// Can be one of 3 types defined at @c documentation_type
	std::string const& getJsonDocumentation(enum DocumentationType type);
>>>>>>> c8f96589

	/// Returns the previously used scanner, useful for counting lines during error reporting.
	Scanner const& getScanner(std::string const& _sourceName = "");
	SourceUnit& getAST(std::string const& _sourceName = "");

	/// Compile the given @a _sourceCode to bytecode. If a scanner is provided, it is used for
	/// scanning the source code - this is useful for printing exception information.
	static bytes staticCompile(std::string const& _sourceCode, bool _optimize = false);

private:
	/**
	 * Information pertaining to one source unit, filled gradually during parsing and compilation.
	 */
	struct Source
	{
		std::shared_ptr<Scanner> scanner;
		std::shared_ptr<SourceUnit> ast;
		std::string interface;
		void reset() { scanner.reset(); ast.reset(); interface.clear(); }
	};

	struct Contract
	{
		ContractDefinition const* contract;
		std::string interface;
		std::shared_ptr<Compiler> compiler;
		bytes bytecode;
	};

	void reset(bool _keepSources = false);
	void resolveImports();

	Contract& getContract(std::string const& _contractName = "");
	Source& getSource(std::string const& _sourceName = "");

	bool m_parseSuccessful;
<<<<<<< HEAD
	std::map<std::string, Source> m_sources;
	std::shared_ptr<GlobalContext> m_globalContext;
	std::shared_ptr<Compiler> m_compiler;
	std::vector<Source const*> m_sourceOrder;
	std::map<std::string, Contract> m_contracts;
=======
	std::unique_ptr<std::string> m_interface;
	std::unique_ptr<std::string> m_userDocumentation;
	std::unique_ptr<std::string> m_devDocumentation;
	std::shared_ptr<Compiler> m_compiler;
	std::shared_ptr<InterfaceHandler> m_interfaceHandler;
	bytes m_bytecode;
>>>>>>> c8f96589
};

}
}<|MERGE_RESOLUTION|>--- conflicted
+++ resolved
@@ -33,12 +33,10 @@
 
 // forward declarations
 class Scanner;
+class ContractDefinition;
 class SourceUnit;
 class Compiler;
 class GlobalContext;
-<<<<<<< HEAD
-class ContractDefinition;
-=======
 class InterfaceHandler;
 
 enum DocumentationType: unsigned short
@@ -47,7 +45,6 @@
 	NATSPEC_DEV,
 	ABI_INTERFACE
 };
->>>>>>> c8f96589
 
 /**
  * Easy to use and self-contained Solidity compiler with as few header dependencies as possible.
@@ -57,14 +54,10 @@
 class CompilerStack: boost::noncopyable
 {
 public:
-<<<<<<< HEAD
 	CompilerStack(): m_parseSuccessful(false) {}
+
 	/// Adds a source object (e.g. file) to the parser. After this, parse has to be called again.
 	void addSource(std::string const& _name, std::string const& _content);
-=======
-	CompilerStack();
-	void reset() {  *this = CompilerStack(); }
->>>>>>> c8f96589
 	void setSource(std::string const& _sourceCode);
 	/// Parses all source units that were added
 	void parse();
@@ -86,16 +79,12 @@
 
 	/// Returns a string representing the contract interface in JSON.
 	/// Prerequisite: Successful call to parse or compile.
-<<<<<<< HEAD
 	std::string const& getInterface(std::string const& _contractName = "");
-=======
-	std::string const& getInterface();
 	/// Returns a string representing the contract's documentation in JSON.
 	/// Prerequisite: Successful call to parse or compile.
 	/// @param type The type of the documentation to get.
-	/// Can be one of 3 types defined at @c documentation_type
-	std::string const& getJsonDocumentation(enum DocumentationType type);
->>>>>>> c8f96589
+	/// Can be one of 3 types defined at @c DocumentationType
+	std::string const& getJsonDocumentation(std::string const& _contractName, enum DocumentationType _type);
 
 	/// Returns the previously used scanner, useful for counting lines during error reporting.
 	Scanner const& getScanner(std::string const& _sourceName = "");
@@ -119,10 +108,15 @@
 
 	struct Contract
 	{
-		ContractDefinition const* contract;
-		std::string interface;
+		ContractDefinition* contract;
 		std::shared_ptr<Compiler> compiler;
 		bytes bytecode;
+		std::shared_ptr<InterfaceHandler> interfaceHandler;
+		std::unique_ptr<std::string> interface;
+		std::unique_ptr<std::string> userDocumentation;
+		std::unique_ptr<std::string> devDocumentation;
+
+		Contract();
 	};
 
 	void reset(bool _keepSources = false);
@@ -132,20 +126,10 @@
 	Source& getSource(std::string const& _sourceName = "");
 
 	bool m_parseSuccessful;
-<<<<<<< HEAD
 	std::map<std::string, Source> m_sources;
 	std::shared_ptr<GlobalContext> m_globalContext;
-	std::shared_ptr<Compiler> m_compiler;
 	std::vector<Source const*> m_sourceOrder;
 	std::map<std::string, Contract> m_contracts;
-=======
-	std::unique_ptr<std::string> m_interface;
-	std::unique_ptr<std::string> m_userDocumentation;
-	std::unique_ptr<std::string> m_devDocumentation;
-	std::shared_ptr<Compiler> m_compiler;
-	std::shared_ptr<InterfaceHandler> m_interfaceHandler;
-	bytes m_bytecode;
->>>>>>> c8f96589
 };
 
 }
